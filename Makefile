<<<<<<< HEAD
-include .env

.PHONY: all test clean install snapshot format anvil 


all: remove install build

# Clean the repo
clean  :; forge clean


remove :; rm -rf .gitmodules && rm -rf .git/modules/* && rm -rf lib && touch .gitmodules && git add . && git commit -m "modules"

install :; forge install foundry-rs/forge-std --no-commit && forge install openzeppelin/openzeppelin-contracts --no-commit 

# Update Dependencies
update:; forge update

build:; forge build

test :; forge test 

snapshot :; forge snapshot

format :; forge fmt

anvil :; anvil -m 'test test test test test test test test test test test junk' --steps-tracing --block-time 1

=======
-include .env

.PHONY: all test clean install snapshot format anvil 


all: remove install build

# Clean the repo
clean  :; forge clean


remove :; rm -rf .gitmodules && rm -rf .git/modules/* && rm -rf lib && touch .gitmodules && git add . && git commit -m "modules"

install :; forge install foundry-rs/forge-std --no-commit && forge install openzeppelin/openzeppelin-contracts --no-commit 

# Update Dependencies
update:; forge update

build:; forge build

test :; forge test 

snapshot :; forge snapshot

format :; forge fmt

deploy:
	forge script script/Deploy.s.sol:Deploy --rpc-url $(SEPOLIA_RPC_URL) --account dev --broadcast --verify --etherscan-api-key $(ETHERSCAN_API_KEY)
>>>>>>> 5f781f30
<|MERGE_RESOLUTION|>--- conflicted
+++ resolved
@@ -1,59 +1,28 @@
-<<<<<<< HEAD
--include .env
-
-.PHONY: all test clean install snapshot format anvil 
-
-
-all: remove install build
-
-# Clean the repo
-clean  :; forge clean
-
-
-remove :; rm -rf .gitmodules && rm -rf .git/modules/* && rm -rf lib && touch .gitmodules && git add . && git commit -m "modules"
-
-install :; forge install foundry-rs/forge-std --no-commit && forge install openzeppelin/openzeppelin-contracts --no-commit 
-
-# Update Dependencies
-update:; forge update
-
-build:; forge build
-
-test :; forge test 
-
-snapshot :; forge snapshot
-
-format :; forge fmt
-
-anvil :; anvil -m 'test test test test test test test test test test test junk' --steps-tracing --block-time 1
-
-=======
--include .env
-
-.PHONY: all test clean install snapshot format anvil 
-
-
-all: remove install build
-
-# Clean the repo
-clean  :; forge clean
-
-
-remove :; rm -rf .gitmodules && rm -rf .git/modules/* && rm -rf lib && touch .gitmodules && git add . && git commit -m "modules"
-
-install :; forge install foundry-rs/forge-std --no-commit && forge install openzeppelin/openzeppelin-contracts --no-commit 
-
-# Update Dependencies
-update:; forge update
-
-build:; forge build
-
-test :; forge test 
-
-snapshot :; forge snapshot
-
-format :; forge fmt
-
-deploy:
-	forge script script/Deploy.s.sol:Deploy --rpc-url $(SEPOLIA_RPC_URL) --account dev --broadcast --verify --etherscan-api-key $(ETHERSCAN_API_KEY)
->>>>>>> 5f781f30
+-include .env
+
+.PHONY: all test clean install snapshot format anvil 
+
+
+all: remove install build
+
+# Clean the repo
+clean  :; forge clean
+
+
+remove :; rm -rf .gitmodules && rm -rf .git/modules/* && rm -rf lib && touch .gitmodules && git add . && git commit -m "modules"
+
+install :; forge install foundry-rs/forge-std --no-commit && forge install openzeppelin/openzeppelin-contracts --no-commit 
+
+# Update Dependencies
+update:; forge update
+
+build:; forge build
+
+test :; forge test 
+
+snapshot :; forge snapshot
+
+format :; forge fmt
+
+deploy:
+	forge script script/Deploy.s.sol:Deploy --rpc-url $(SEPOLIA_RPC_URL) --account dev --broadcast --verify --etherscan-api-key $(ETHERSCAN_API_KEY)